--- conflicted
+++ resolved
@@ -1,7 +1,5 @@
 ## [Unreleased][unreleased]
 
-<<<<<<< HEAD
-=======
 ### Breaking changes
 
 Due to the NGINX security fixes (CVE-2016-0742, CVE-2016-0746, CVE-2016-0747), OpenResty was bumped to `1.9.7.3` which is not backwards compatible, and thus requires changes to be made to the `nginx` property of Kong's configuration file. See the [0.7 upgrade path](https://github.com/Mashape/kong/blob/master/UPGRADE.md#upgrade-to-07x) for instructions.
@@ -32,7 +30,6 @@
 - Store Serf logs in NGINX working directory to prevent eventual permission issues. [#975](https://github.com/Mashape/kong/pull/975)
 - Allow plugins configured on a Consumer *without* being configured on an API to run. [#978](https://github.com/Mashape/kong/issues/978) [#980](https://github.com/Mashape/kong/pull/980)
 
->>>>>>> b9f22721
 ## [0.6.1] - 2016/02/03
 
 This release contains tiny bug fixes that were especially annoying for complex Cassandra setups and power users of the Admin API!
