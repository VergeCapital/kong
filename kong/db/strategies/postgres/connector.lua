--- conflicted
+++ resolved
@@ -1080,11 +1080,7 @@
     ssl_verify  = kong_config.pg_ssl_verify,
     cafile      = kong_config.lua_ssl_trusted_certificate,
     sem_max     = kong_config.pg_max_concurrent_queries or 0,
-<<<<<<< HEAD
-    sem_timeout = kong_config.pg_semaphore_timeout or 60,
-=======
     sem_timeout = (kong_config.pg_semaphore_timeout or 60000) / 1000,
->>>>>>> 19f4fe64
   }
 
   local db = pgmoon.new(config)
