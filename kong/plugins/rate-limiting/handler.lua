-- Copyright (C) Mashape, Inc.

local singletons = require "kong.singletons"
local BasePlugin = require "kong.plugins.base_plugin"
local constants = require "kong.constants"
local timestamp = require "kong.tools.timestamp"
local responses = require "kong.tools.responses"

local RateLimitingHandler = BasePlugin:extend()

RateLimitingHandler.PRIORITY = 900

local function get_identifier()
  local identifier

  -- Consumer is identified by ip address or authenticated_credential id
  if ngx.ctx.authenticated_credential then
    identifier = ngx.ctx.authenticated_credential.id
  else
    identifier = ngx.var.remote_addr
  end

  return identifier
end

local function increment(api_id, identifier, current_timestamp, value)
  -- Increment metrics for all periods if the request goes through
  local _, stmt_err = singletons.dao.ratelimiting_metrics:increment(api_id, identifier, current_timestamp, value)
  if stmt_err then
    return false, stmt_err
  end
  return true
end

local function increment_async(premature, api_id, identifier, current_timestamp, value)
  if premature then return end
<<<<<<< HEAD
  
=======

>>>>>>> f28d4dad
  local _, stmt_err = singletons.dao.ratelimiting_metrics:increment(api_id, identifier, current_timestamp, value)
  if stmt_err then
    ngx.log(ngx.ERR, "failed to increment: ", tostring(stmt_err))
  end
end

local function get_usage(api_id, identifier, current_timestamp, limits)
  local usage = {}
  local stop

  for name, limit in pairs(limits) do
    local current_metric, err = singletons.dao.ratelimiting_metrics:find(api_id, identifier, current_timestamp, name)
    if err then
      return nil, nil, err
    end

    -- What is the current usage for the configured limit name?
    local current_usage = current_metric and current_metric.value or 0
    local remaining = limit - current_usage

    -- Recording usage
    usage[name] = {
      limit = limit,
      remaining = remaining
    }

    if remaining <= 0 then
      stop = name
    end
  end

  return usage, stop
end

function RateLimitingHandler:new()
  RateLimitingHandler.super.new(self, "rate-limiting")
end

function RateLimitingHandler:access(conf)
  RateLimitingHandler.super.access(self)
  local current_timestamp = timestamp.get_utc()

  -- Consumer is identified by ip address or authenticated_credential id
  local identifier = get_identifier()
  local api_id = ngx.ctx.api.id
  local is_async = conf.async
  local is_continue_on_error = conf.continue_on_error

  -- Load current metric for configured period
  conf.async = nil
  conf.continue_on_error = nil
  local usage, stop, err = get_usage(api_id, identifier, current_timestamp, conf)
  if err then
    if is_continue_on_error then
      ngx.log(ngx.ERR, "failed to get usage: ", tostring(err))
    else
      return responses.send_HTTP_INTERNAL_SERVER_ERROR(err)
    end
  end

  if usage then
    -- Adding headers
    for k, v in pairs(usage) do
      ngx.header[constants.HEADERS.RATELIMIT_LIMIT.."-"..k] = v.limit
      ngx.header[constants.HEADERS.RATELIMIT_REMAINING.."-"..k] = math.max(0, (stop == nil or stop == k) and v.remaining - 1 or v.remaining) -- -increment_value for this current request
    end

    -- If limit is exceeded, terminate the request
    if stop then
      return responses.send(429, "API rate limit exceeded")
    end
  end

  -- Increment metrics for all periods if the request goes through
  if is_async then
    local ok, err = ngx.timer.at(0, increment_async, api_id, identifier, current_timestamp, 1)
    if not ok then
      ngx.log(ngx.ERR, "failed to create timer: ", err)
    end
  else
    local _, err = increment(api_id, identifier, current_timestamp, 1)
    if err then
      if is_continue_on_error then
        ngx.log(ngx.ERR, "failed to increment: ", tostring(err))
      else
        return responses.send_HTTP_INTERNAL_SERVER_ERROR(err)
      end
    end
  end
end

return RateLimitingHandler<|MERGE_RESOLUTION|>--- conflicted
+++ resolved
@@ -34,11 +34,6 @@
 
 local function increment_async(premature, api_id, identifier, current_timestamp, value)
   if premature then return end
-<<<<<<< HEAD
-  
-=======
-
->>>>>>> f28d4dad
   local _, stmt_err = singletons.dao.ratelimiting_metrics:increment(api_id, identifier, current_timestamp, value)
   if stmt_err then
     ngx.log(ngx.ERR, "failed to increment: ", tostring(stmt_err))
