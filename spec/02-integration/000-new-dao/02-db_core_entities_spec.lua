--- conflicted
+++ resolved
@@ -1467,15 +1467,7 @@
           end, "size must be a number")
 
           assert.has_error(function()
-<<<<<<< HEAD
-            db.routes:for_service({ id = 123 }, 100, 12345)
-=======
-            db.routes:page_for_service({ id = 123 }, -100)
-          end, "size must be a positive number")
-
-          assert.has_error(function()
             db.routes:page_for_service({ id = 123 }, 100, 12345)
->>>>>>> 4043aa78
           end, "offset must be a string")
         end)
 
@@ -1575,18 +1567,18 @@
               assert.is_nil(err)
               assert.equal(100, #rows)
             end)
-<<<<<<< HEAD
-=======
 
             it("max page_size = 1000", function()
-              local rows, err, err_t = db.routes:page_for_service({
+              local _, _, err_t = db.routes:page_for_service({
                 id = service.id,
               }, 1002)
-              assert.is_nil(err_t)
-              assert.is_nil(err)
-              assert.equal(1000, #rows)
+              assert.same({
+                code = Errors.codes.INVALID_SIZE,
+                message = "size must be an integer between 1 and 1000",
+                name = "invalid size",
+                strategy = strategy,
+              }, err_t)
             end)
->>>>>>> 4043aa78
           end)
 
           describe("page offset", function()
