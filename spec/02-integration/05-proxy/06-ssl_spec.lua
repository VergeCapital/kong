local ssl_fixtures = require "spec.fixtures.ssl"
local helpers      = require "spec.helpers"
local cjson        = require "cjson"


local function get_cert(server_name)
  local _, _, stdout = assert(helpers.execute(
    string.format("echo 'GET /' | openssl s_client -connect 0.0.0.0:%d -servername %s",
                  helpers.get_proxy_port(true), server_name)
  ))

  return stdout
end

for _, strategy in helpers.each_strategy() do
  describe("SSL [#" .. strategy .. "]", function()
    local proxy_client
    local https_client

    lazy_setup(function()
      local bp = helpers.get_db_utils(strategy, {
        "routes",
        "services",
        "certificates",
        "snis",
      })

      local service = bp.services:insert {
        name = "global-cert",
      }

      bp.routes:insert {
        protocols = { "https" },
        hosts     = { "global.com" },
        service   = service,
      }

      local service2 = bp.services:insert {
        name = "api-1",
      }

      bp.routes:insert {
        protocols = { "https" },
        hosts     = { "example.com", "ssl1.com" },
        service   = service2,
      }

      local service4 = bp.services:insert {
        name     = "api-3",
        protocol = helpers.mock_upstream_ssl_protocol,
        host     = helpers.mock_upstream_hostname,
        port     = helpers.mock_upstream_ssl_port,
      }

      bp.routes:insert {
        protocols     = { "https" },
        hosts         = { "ssl3.com" },
        service       = service4,
        preserve_host = true,
      }

      local service5 = bp.services:insert {
        name     = "api-4",
        protocol = helpers.mock_upstream_ssl_protocol,
        host     = helpers.mock_upstream_hostname,
        port     = helpers.mock_upstream_ssl_port,
      }

      bp.routes:insert {
        protocols     = { "https" },
        hosts         = { "no-sni.com" },
        service       = service5,
        preserve_host = false,
      }

      local service6 = bp.services:insert {
        name     = "api-5",
        protocol = helpers.mock_upstream_ssl_protocol,
        host     = "127.0.0.1",
        port     = helpers.mock_upstream_ssl_port,
      }

      bp.routes:insert {
        protocols     = { "https" },
        hosts         = { "nil-sni.com" },
        service       = service6,
        preserve_host = false,
      }

      local service7 = bp.services:insert {
        name     = "service-7",
        protocol = helpers.mock_upstream_ssl_protocol,
        host     = helpers.mock_upstream_hostname,
        port     = helpers.mock_upstream_ssl_port,
      }

      bp.routes:insert {
        protocols     = { "https" },
        hosts         = { "example.com" },
        paths         = { "/redirect-301" },
        https_redirect_status_code = 301,
        service       = service7,
        preserve_host = false,
      }

      local service8 = bp.services:insert {
        name     = "service-8",
        protocol = helpers.mock_upstream_ssl_protocol,
        host     = helpers.mock_upstream_hostname,
        port     = helpers.mock_upstream_ssl_port,
      }

      bp.routes:insert {
        protocols     = { "https" },
        hosts         = { "example.com" },
        paths         = { "/redirect-302" },
        https_redirect_status_code = 302,
        service       = service8,
        preserve_host = false,
      }

      local service_mockbin = assert(bp.services:insert {
        name     = "service-mockbin",
        url      = "https://mockbin.com/request",
      })

      assert(bp.routes:insert {
        protocols     = { "http" },
        hosts         = { "mockbin.com" },
        paths         = { "/" },
        service       = service_mockbin,
      })

      assert(bp.routes:insert {
        protocols     = { "http" },
        hosts         = { "example-clear.com" },
        paths         = { "/" },
        service       = service8,
      })

      local cert = bp.certificates:insert {
        cert  = ssl_fixtures.cert,
        key   = ssl_fixtures.key,
      }

      bp.snis:insert {
        name = "example.com",
        certificate = cert,
      }

      bp.snis:insert {
        name = "ssl1.com",
        certificate = cert,
      }

      -- wildcard tests

      local certificate_alt = bp.certificates:insert {
        cert = ssl_fixtures.cert_alt,
        key = ssl_fixtures.key_alt,
      }

      local certificate_alt_alt = bp.certificates:insert {
        cert = ssl_fixtures.cert_alt_alt,
        key = ssl_fixtures.key_alt_alt,
      }

      bp.snis:insert {
        name = "*.wildcard.com",
        certificate = certificate_alt,
      }

      bp.snis:insert {
        name = "wildcard.*",
        certificate = certificate_alt,
      }

      bp.snis:insert {
        name = "wildcard.org",
        certificate = certificate_alt_alt,
      }

      bp.snis:insert {
        name = "test.wildcard.*",
        certificate = certificate_alt_alt,
      }

      bp.snis:insert {
        name = "*.www.wildcard.com",
        certificate = certificate_alt_alt,
      }

      -- /wildcard tests

      assert(helpers.start_kong {
        database    = strategy,
        nginx_conf  = "spec/fixtures/custom_nginx.template",
        trusted_ips = "127.0.0.1",
        nginx_http_proxy_ssl_verify = "on",
        nginx_http_proxy_ssl_trusted_certificate = "../spec/fixtures/kong_spec.crt",
      })

      proxy_client = helpers.proxy_client()
      https_client = helpers.proxy_ssl_client()
    end)

    lazy_teardown(function()
      helpers.stop_kong()
    end)

    describe("proxy ssl verify", function()
      it("prevents requests to upstream that does not possess a trusted certificate", function()
        -- setup: cleanup logs
        local test_error_log_path = helpers.test_conf.nginx_err_logs
        os.execute(":> " .. test_error_log_path)

        local res = assert(proxy_client:send {
          method  = "GET",
          path    = "/",
          headers = {
            Host  = "mockbin.com",
          },
        })
        local body = assert.res_status(502, res)
        assert.equal("An invalid response was received from the upstream server", body)

        local pl_file = require("pl.file")

        helpers.wait_until(function()
          -- Assertion: there should be [error] resulting from
          -- TLS handshake failure

          local logs = pl_file.read(test_error_log_path)
          local found = false

          for line in logs:gmatch("[^\r\n]+") do
            if line:find("upstream SSL certificate verify error: " ..
                         "(20:unable to get local issuer certificate) " ..
                         "while SSL handshaking to upstream", nil, true)
            then
              found = true

            else
              assert.not_match("[error]", line, nil, true)
            end
          end

          if found then
              return true
          end
        end, 2)
      end)

      it("trusted certificate, request goes through", function()
        local res = assert(proxy_client:send {
          method  = "GET",
          path    = "/",
          headers = {
            Host  = "example-clear.com",
          }
        })
        assert.res_status(200, res)
      end)
    end)

    describe("global SSL", function()
      it("fallbacks on the default proxy SSL certificate when SNI is not provided by client", function()
        local res = assert(https_client:send {
          method  = "GET",
          path    = "/status/200",
          headers = {
            Host  = "global.com"
          }
        })
        assert.res_status(200, res)
      end)
    end)

    describe("handshake", function()
      it("sets the default fallback SSL certificate if no SNI match", function()
        local cert = get_cert("test.com")
        assert.cn("localhost", cert)
      end)

      it("sets the configured SSL certificate if SNI match", function()
        local cert = get_cert("ssl1.com")
        assert.cn("ssl-example.com", cert)

        cert = get_cert("example.com")
        assert.cn("ssl-example.com", cert)
      end)

      describe("wildcard sni", function()
        it("matches *.wildcard.com (prefix)", function()
          local cert = get_cert("test.wildcard.com")
          assert.matches("CN%s*=%s*ssl%-alt%.com", cert)
        end)

        it("matches wildcard.* (suffix)", function()
          local cert = get_cert("wildcard.eu")
          assert.matches("CN%s*=%s*ssl%-alt%.com", cert)
        end)

        it("respects matching priorities (exact first)", function()
          local cert = get_cert("wildcard.org")
          assert.matches("CN%s*=%s*ssl%-alt%-alt%.com", cert)
        end)

        it("respects matching priorities (prefix second)", function()
          local cert = get_cert("test.wildcard.com")
          assert.matches("CN%s*=%s*ssl%-alt%.com", cert)
        end)

        it("respects matching priorities (suffix third)", function()
          local cert = get_cert("test.wildcard.org")
          assert.matches("CN%s*=%s*ssl%-alt%-alt%.com", cert)
        end)

        it("matches *.www.wildcard.com", function()
          local cert = get_cert("test.www.wildcard.com")
          assert.matches("CN%s*=%s*ssl%-alt%-alt%.com", cert)
        end)
      end)
    end)

    describe("SSL termination", function()
      it("blocks request without HTTPS if protocols = { http }", function()
        local res = assert(proxy_client:send {
          method  = "GET",
          path    = "/",
          headers = {
            ["Host"] = "example.com",
          }
        })

        local body = assert.res_status(426, res)
        local json = cjson.decode(body)
        assert.same({ message = "Please use HTTPS protocol" }, json)
        assert.contains("Upgrade", res.headers.connection)
        assert.equal("TLS/1.2, HTTP/1.1", res.headers.upgrade)
      end)

      it("returns 301 when route has https_redirect_status_code set to 301", function()
        local res = assert(proxy_client:send {
          method  = "GET",
          path    = "/redirect-301",
          headers = {
            ["Host"] = "example.com",
          }
        })

        assert.res_status(301, res)
        assert.equal("https://example.com/redirect-301", res.headers.location)
      end)

      it("returns 302 when route has https_redirect_status_code set to 302", function()
        local res = assert(proxy_client:send {
          method  = "GET",
          path    = "/redirect-302?foo=bar",
          headers = {
            ["Host"] = "example.com",
          }
        })

        assert.res_status(302, res)
        assert.equal("https://example.com/redirect-302?foo=bar", res.headers.location)
      end)

      describe("from not trusted_ip", function()
        lazy_setup(function()
          assert(helpers.restart_kong {
            database    = strategy,
            nginx_conf  = "spec/fixtures/custom_nginx.template",
            trusted_ips = nil,
          })

          proxy_client = helpers.proxy_client()
        end)

        it("blocks HTTP request with HTTPS in x-forwarded-proto", function()
          local res = assert(proxy_client:send {
            method  = "GET",
            path    = "/status/200",
            headers = {
              Host  = "ssl1.com",
              ["x-forwarded-proto"] = "https"
            }
          })
          assert.res_status(426, res)
        end)
      end)

      describe("from trusted_ip", function()
        lazy_setup(function()
          assert(helpers.restart_kong {
            database    = strategy,
            nginx_conf  = "spec/fixtures/custom_nginx.template",
            trusted_ips = "127.0.0.1",
          })

          proxy_client = helpers.proxy_client()
        end)

        it("allows HTTP requests with x-forwarded-proto", function()
          local res = assert(proxy_client:send {
            method  = "GET",
            path    = "/status/200",
            headers = {
              Host  = "example.com",
              ["x-forwarded-proto"] = "https",
            }
          })
          assert.res_status(200, res)
        end)

        it("blocks HTTP requests with invalid x-forwarded-proto", function()
          local res = assert(proxy_client:send {
            method  = "GET",
            path    = "/status/200",
            headers = {
              Host  = "example.com",
              ["x-forwarded-proto"] = "httpsa"
            }
          })
          assert.res_status(426, res)
        end)
      end)

      describe("blocks with https x-forwarded-proto from untrusted client", function()
        local client

        -- restart kong and use a new client to simulate a connection from an
        -- untrusted ip
        lazy_setup(function()
          assert(helpers.restart_kong {
            database = strategy,
            nginx_conf  = "spec/fixtures/custom_nginx.template",
            trusted_ips = "1.2.3.4", -- explicitly trust an IP that is not us
          })

          client = helpers.proxy_client()
        end)

        -- despite reloading here with no trusted IPs, this
        it("", function()
          local res = assert(client:send {
            method  = "GET",
            path    = "/status/200",
            headers = {
              Host  = "example.com",
              ["x-forwarded-proto"] = "https"
            }
          })
          assert.res_status(426, res)
        end)
      end)
    end)

    describe("proxy_ssl_name", function()
      local https_client_sni

      before_each(function()
        assert(helpers.restart_kong {
          database = strategy,
          nginx_conf  = "spec/fixtures/custom_nginx.template",
        })

        https_client_sni = helpers.proxy_ssl_client()
      end)

      after_each(function()
        https_client_sni:close()
      end)

      describe("properly sets the upstream SNI with preserve_host", function()
        it("true", function()
          local res = assert(https_client_sni:send {
            method  = "GET",
            path    = "/",
            headers = {
              Host  = "ssl3.com"
            },
          })
          local body = assert.res_status(200, res)
          local json = cjson.decode(body)
          assert.equal("ssl3.com", json.vars.ssl_server_name)
        end)

        it("false", function()
          local res = assert(https_client_sni:send {
            method  = "GET",
            path    = "/",
            headers = {
              Host  = "no-sni.com"
            },
          })
          local body = assert.res_status(200, res)
          local json = cjson.decode(body)
          assert.equal("localhost", json.vars.ssl_server_name)
        end)

        it("false and IP-based upstream_url", function()
          local res = assert(https_client_sni:send {
            method  = "GET",
            path    = "/",
            headers = {
              Host  = "nil-sni.com"
            }
          })
          local body = assert.res_status(200, res)
          local json = cjson.decode(body)
          assert.equal("no SNI", json.vars.ssl_server_name)
        end)
      end)
    end)
  end)

<<<<<<< HEAD
  describe("SSL [#" .. strategy .. "]", function()
=======
  describe("TLS proxy [#" .. strategy .. "]", function()
    local https_client
>>>>>>> 66c780fe

    lazy_setup(function()
      local bp = helpers.get_db_utils(strategy, {
        "routes",
        "services",
        "certificates",
        "snis",
      })

      local service = bp.services:insert {
<<<<<<< HEAD
        name = "default-cert",
      }

      bp.routes:insert {
        protocols = { "https" },
        hosts     = { "example.com" },
=======
        name = "svc-http",
        protocol = "tcp",
        host = helpers.get_proxy_ip(),
        port = helpers.get_proxy_port(),
      }

      bp.routes:insert {
        protocols = { "tls" },
        snis     = { "example.com" },
>>>>>>> 66c780fe
        service   = service,
      }

      local cert = bp.certificates:insert {
        cert  = ssl_fixtures.cert,
        key   = ssl_fixtures.key,
      }

      bp.snis:insert {
<<<<<<< HEAD
        name = "*",
=======
        name = "example.com",
>>>>>>> 66c780fe
        certificate = cert,
      }

      assert(helpers.start_kong {
        database    = strategy,
<<<<<<< HEAD
        nginx_conf  = "spec/fixtures/custom_nginx.template",
      })

=======
        stream_listen = "127.0.0.1:9020 ssl"
      })

    https_client = helpers.http_client("127.0.0.1", 9020, 60000)
    assert(https_client:ssl_handshake(nil, "example.com", false)) -- explicit no-verify
>>>>>>> 66c780fe
    end)

    lazy_teardown(function()
      helpers.stop_kong()
<<<<<<< HEAD
    end)

    describe("handshake", function()
      it("sets the default certificate of '*' SNI", function()
        local cert = get_cert("example.com")
=======
      https_client:close()
    end)

    describe("can route normally", function()
      it("sets the default certificate of '*' SNI", function()
        local res = assert(https_client:send {
          method  = "GET",
          path    = "/",
        })

        assert.res_status(404, res)

        local cert = get_cert("example.com")
        -- this fails if the "example.com" SNI wasn't inserted above
>>>>>>> 66c780fe
        assert.cn("ssl-example.com", cert)
      end)
    end)
  end)
end<|MERGE_RESOLUTION|>--- conflicted
+++ resolved
@@ -515,12 +515,8 @@
     end)
   end)
 
-<<<<<<< HEAD
-  describe("SSL [#" .. strategy .. "]", function()
-=======
   describe("TLS proxy [#" .. strategy .. "]", function()
     local https_client
->>>>>>> 66c780fe
 
     lazy_setup(function()
       local bp = helpers.get_db_utils(strategy, {
@@ -531,14 +527,6 @@
       })
 
       local service = bp.services:insert {
-<<<<<<< HEAD
-        name = "default-cert",
-      }
-
-      bp.routes:insert {
-        protocols = { "https" },
-        hosts     = { "example.com" },
-=======
         name = "svc-http",
         protocol = "tcp",
         host = helpers.get_proxy_ip(),
@@ -548,7 +536,6 @@
       bp.routes:insert {
         protocols = { "tls" },
         snis     = { "example.com" },
->>>>>>> 66c780fe
         service   = service,
       }
 
@@ -558,38 +545,21 @@
       }
 
       bp.snis:insert {
-<<<<<<< HEAD
-        name = "*",
-=======
         name = "example.com",
->>>>>>> 66c780fe
         certificate = cert,
       }
 
       assert(helpers.start_kong {
         database    = strategy,
-<<<<<<< HEAD
-        nginx_conf  = "spec/fixtures/custom_nginx.template",
-      })
-
-=======
         stream_listen = "127.0.0.1:9020 ssl"
       })
 
     https_client = helpers.http_client("127.0.0.1", 9020, 60000)
     assert(https_client:ssl_handshake(nil, "example.com", false)) -- explicit no-verify
->>>>>>> 66c780fe
     end)
 
     lazy_teardown(function()
       helpers.stop_kong()
-<<<<<<< HEAD
-    end)
-
-    describe("handshake", function()
-      it("sets the default certificate of '*' SNI", function()
-        local cert = get_cert("example.com")
-=======
       https_client:close()
     end)
 
@@ -604,7 +574,55 @@
 
         local cert = get_cert("example.com")
         -- this fails if the "example.com" SNI wasn't inserted above
->>>>>>> 66c780fe
+        assert.cn("ssl-example.com", cert)
+      end)
+    end)
+  end)
+
+  describe("SSL [#" .. strategy .. "]", function()
+
+    lazy_setup(function()
+      local bp = helpers.get_db_utils(strategy, {
+        "routes",
+        "services",
+        "certificates",
+        "snis",
+      })
+
+      local service = bp.services:insert {
+        name = "default-cert",
+      }
+
+      bp.routes:insert {
+        protocols = { "https" },
+        hosts     = { "example.com" },
+        service   = service,
+      }
+
+      local cert = bp.certificates:insert {
+        cert  = ssl_fixtures.cert,
+        key   = ssl_fixtures.key,
+      }
+
+      bp.snis:insert {
+        name = "*",
+        certificate = cert,
+      }
+
+      assert(helpers.start_kong {
+        database    = strategy,
+        nginx_conf  = "spec/fixtures/custom_nginx.template",
+      })
+
+    end)
+
+    lazy_teardown(function()
+      helpers.stop_kong()
+    end)
+
+    describe("handshake", function()
+      it("sets the default certificate of '*' SNI", function()
+        local cert = get_cert("example.com")
         assert.cn("ssl-example.com", cert)
       end)
     end)
