--- conflicted
+++ resolved
@@ -21,19 +21,11 @@
 
   local timestamps = utils.get_timestamps(os.time())
 
-<<<<<<< HEAD
-  local current_usage = Metric.find_one({
-                  api_id = ngx.ctx.api.id,
-                  application_id = authenticated_entity_id,
-                  name = "requests",
-                  period = period,
-                  timestamp = timestamps[period]}, dao)
-=======
-  local current_usage = Metric.find_one({ name = "requests."..period,
-                                          api_id = ngx.ctx.api.id,
+  local current_usage = Metric.find_one({ api_id = ngx.ctx.api.id,
                                           application_id = authenticated_entity_id,
+                                          name = "requests",
+                                          period = period,
                                           timestamp = timestamps[period] }, dao)
->>>>>>> e0c55962
 
   if current_usage then current_usage = current_usage.value else current_usage = 0 end
 
